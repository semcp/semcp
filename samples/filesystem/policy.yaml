--- conflicted
+++ resolved
@@ -3,13 +3,8 @@
 permissions:
   storage:
     allow:
-<<<<<<< HEAD
-    - uri: fs://tmp/mcp-filesystem
-      access: [read, write]
-=======
-    - uri: "fs:///tmp/mcp-filesystem"
-      access: ["read"]
->>>>>>> 4cf74ea9
+    - uri: fs:///tmp/mcp-filesystem
+      access: [read]
 
   runtime:
     docker:
